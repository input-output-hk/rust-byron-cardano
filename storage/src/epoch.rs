use cardano::block::{types::HeaderHash, BlockDate, ChainState, EpochId};
use cardano::config::GenesisData;
use chain_state;
use std::fs;
use std::io::{Read, Seek, SeekFrom, Write};

use super::{
    header_to_blockhash, packreader_block_next, packreader_init, Error, PackHash, Result, Storage,
    StorageConfig,
};
use storage_units::utils::error::StorageError;
use storage_units::utils::tmpfile::TmpFile;
use storage_units::utils::{serialize, tmpfile};
use storage_units::{hash, indexfile, packfile, reffile};

pub fn epoch_create_with_refpack(
    config: &StorageConfig,
    packref: &PackHash,
    refpack: &reffile::Lookup,
    epochid: EpochId,
    index: indexfile::Index,
) {
    let dir = config.get_epoch_dir(epochid);
    fs::create_dir_all(dir).unwrap();

<<<<<<< HEAD
    epoch_write_pack(config, packref, &None, epochid, index.offsets).unwrap();
=======
    epoch_write_pack(config, packref, epochid, index.offsets).unwrap();
>>>>>>> f9496af8
    // TODO: need to put new entry to storage, but storage is not present here =(

    let mut tmpfile = TmpFile::create(config.get_epoch_dir(epochid)).unwrap();
    refpack.write(&mut tmpfile).unwrap();
    tmpfile
        .render_permanent(&config.get_epoch_refpack_filepath(epochid))
        .unwrap();
}

pub fn epoch_create(
    storage: &mut Storage,
    packref: &PackHash,
    epochid: EpochId,
    index: indexfile::Index,
    chain_state: Option<(&ChainState, &GenesisData)>,
) {
    // read the pack and append the block hash as we find them in the refpack.
    let mut rp = reffile::Lookup::new();
    let mut reader = packreader_init(&storage.config, packref);

    let mut current_slotid = BlockDate::Boundary(epochid);
    let mut last_block = None;
    while let Some(rblk) = packreader_block_next(&mut reader).unwrap() {
        let blk = rblk.decode().unwrap();
        let hdr = blk.header();
        let hash = hdr.compute_hash();
        let blockdate = hdr.blockdate();

        while current_slotid != blockdate {
            rp.append_missing_hash();
            current_slotid = current_slotid.next();
        }
        rp.append_hash(header_to_blockhash(&hash));
        current_slotid = current_slotid.next();

        last_block = Some(hash);
    }

    let got = reader.finalize();
    assert!(&got == packref);

    // create the directory if not exist
    let dir = storage.config.get_epoch_dir(epochid);
    fs::create_dir_all(dir).unwrap();

    // write the refpack
    {
        let mut tmpfile = TmpFile::create(storage.config.get_epoch_dir(epochid)).unwrap();
        rp.write(&mut tmpfile).unwrap();
        tmpfile
            .render_permanent(&storage.config.get_epoch_refpack_filepath(epochid))
            .unwrap();
    }

    let offsets_len = index.offsets.len();
    let offsets = index.offsets.clone();
<<<<<<< HEAD
    epoch_write_pack(&storage.config, packref, &last_block, epochid, offsets).unwrap();
=======
    epoch_write_pack(&storage.config, packref, epochid, offsets).unwrap();
>>>>>>> f9496af8
    storage.add_pack_to_index(epochid, offsets_len as serialize::Size);

    // write the chain state at the end of the epoch
    // FIXME: should check that chain_state.last_block is actually the
    // last block in the epoch.
    if let Some((chain_state, genesis_data)) = chain_state {
        assert_eq!(chain_state.last_block, last_block.unwrap());
        chain_state::write_chain_state(storage, genesis_data, chain_state).unwrap();
    }
}

// write the pack pointer and ordered block offsets
fn epoch_write_pack(
    storage_cfg: &StorageConfig,
    packref: &PackHash,
<<<<<<< HEAD
    chainstate: &Option<HeaderHash>,
=======
>>>>>>> f9496af8
    epochid: EpochId,
    offsets: Vec<serialize::Offset>,
) -> Result<()> {
    let mut file = tmpfile::TmpFile::create(storage_cfg.get_epoch_dir(epochid)).unwrap();
    // Write fixed size packref hash
    file.write_all(packref)?;
<<<<<<< HEAD
    // Write chain-state reference
    let chain_state_bytes = chainstate
        .clone()
        .map(|hh| header_to_blockhash(&hh))
        .unwrap_or([0u8; hash::HASH_SIZE]);
    file.write_all(&chain_state_bytes)?;
=======
>>>>>>> f9496af8
    // Write fixed size number of offset elements
    let mut sz_buf = [0u8; serialize::SIZE_SIZE];
    serialize::write_size(&mut sz_buf[..], offsets.len() as u32);
    file.write_all(&sz_buf)?;
    // Write all ordered offsets
    indexfile::write_offsets_to_file(&mut file, offsets.iter())?;
    file.render_permanent(&storage_cfg.get_epoch_pack_filepath(epochid))
        .unwrap();
    Ok(())
}

pub fn epoch_read_pack(config: &StorageConfig, epochid: EpochId) -> Result<PackHash> {
    let mut ph = [0u8; super::HASH_SIZE];
<<<<<<< HEAD
    read_bytes_at_offset(config, epochid, 0, &mut ph)?;
    Ok(ph)
}

pub fn epoch_read_chainstate_ref(config: &StorageConfig, epochid: EpochId) -> Result<HeaderHash> {
    let mut sz = [0u8; hash::HASH_SIZE];
    let start = super::HASH_SIZE as u64;
    read_bytes_at_offset(config, epochid, start, &mut sz)?;
    Ok(HeaderHash::new(&sz))
}

pub fn epoch_read_size(config: &StorageConfig, epochid: EpochId) -> Result<serialize::Size> {
    let mut sz = [0u8; serialize::SIZE_SIZE];
    let start = 2 * super::HASH_SIZE as u64;
    read_bytes_at_offset(config, epochid, start, &mut sz)?;
    Ok(serialize::read_size(&sz))
}

pub fn epoch_read_block_offset(
    config: &StorageConfig,
    epochid: EpochId,
    block_index: u32,
) -> Result<(hash::PackHash, serialize::Offset)> {
    let offset_offset = (2 * super::HASH_SIZE as u64)
        + serialize::SIZE_SIZE as u64
        + block_index as u64 * serialize::OFF_SIZE as u64;
    let pack_filepath = config.get_epoch_pack_filepath(epochid);
    let mut file = fs::File::open(&pack_filepath)?;
=======
    let pack_filepath = config.get_epoch_pack_filepath(epochid);
    let mut file = fs::File::open(&pack_filepath)?;
    file.read_exact(&mut ph)?;
    Ok(ph)
}

pub fn epoch_read_size(config: &StorageConfig, epochid: EpochId) -> Result<serialize::Size> {
    let mut sz = [0u8; serialize::SIZE_SIZE];
    let pack_filepath = config.get_epoch_pack_filepath(epochid);
    let mut file = fs::File::open(&pack_filepath)?;
    file.seek(SeekFrom::Start(super::HASH_SIZE as u64)).unwrap();
    file.read_exact(&mut sz)?;
    Ok(serialize::read_size(&sz))
}

pub fn epoch_read_block_offset(
    config: &StorageConfig,
    epochid: EpochId,
    block_index: u32,
) -> Result<(hash::PackHash, serialize::Offset)> {
    let offset_offset = super::HASH_SIZE as u64
        + serialize::SIZE_SIZE as u64
        + block_index as u64 * serialize::OFF_SIZE as u64;
    let pack_filepath = config.get_epoch_pack_filepath(epochid);
    let mut file = fs::File::open(&pack_filepath)?;
>>>>>>> f9496af8
    let mut ph = [0u8; super::HASH_SIZE];
    file.read_exact(&mut ph)?;
    let offset = indexfile::file_read_offset_at(&file, offset_offset);
    Ok((ph, offset))
<<<<<<< HEAD
}

fn read_bytes_at_offset(
    config: &StorageConfig,
    epochid: EpochId,
    offset: u64,
    buf: &mut [u8],
) -> Result<()> {
    let pack_filepath = config.get_epoch_pack_filepath(epochid);
    let mut file = fs::File::open(&pack_filepath)?;
    if offset > 0 {
        file.seek(SeekFrom::Start(offset)).unwrap();
    }
    file.read_exact(buf)?;
    Ok(())
=======
>>>>>>> f9496af8
}

pub fn epoch_open_packref(config: &StorageConfig, epochid: EpochId) -> Result<reffile::Reader> {
    let path = config.get_epoch_refpack_filepath(epochid);
    let reader = reffile::Reader::open(path)?;
    Ok(reader)
}

/// Try to open a packfile Reader on a specific epoch
///
/// if there's no pack at this address, then nothing is return
pub fn epoch_open_pack_reader(
    config: &StorageConfig,
    epochid: EpochId,
) -> Result<Option<packfile::Reader<fs::File>>> {
    match epoch_read_pack(config, epochid) {
        Err(Error::StorageError(StorageError::IoError(ref err)))
            if err.kind() == ::std::io::ErrorKind::NotFound =>
        {
            Ok(None)
        }
        Err(err) => Err(err),
        Ok(epoch_ref) => {
            let reader = packreader_init(config, &epoch_ref);
            Ok(Some(reader))
        }
    }
}

/*
pub fn epoch_open_pack_seeker() -> io::Result<Option<packfile::Seeker>> {
}
*/

pub fn epoch_read_packref(config: &StorageConfig, epochid: EpochId) -> Result<reffile::Reader> {
    let reader = reffile::Reader::open(config.get_epoch_refpack_filepath(epochid))?;
    Ok(reader)
}

pub fn epoch_read(config: &StorageConfig, epochid: EpochId) -> Result<(PackHash, reffile::Reader)> {
    let ph = epoch_read_pack(config, epochid)?;
    let rp = epoch_read_packref(config, epochid)?;
    Ok((ph, rp))
}

/// Check whether an epoch pack exists on disk.
pub fn epoch_exists(config: &StorageConfig, epochid: EpochId) -> Result<bool> {
    match epoch_read_pack(config, epochid) {
        Ok(_) => Ok(true),
        Err(Error::StorageError(StorageError::IoError(ref err)))
            if err.kind() == ::std::io::ErrorKind::NotFound =>
        {
            Ok(false)
        }
        Err(err) => Err(err),
    }
}<|MERGE_RESOLUTION|>--- conflicted
+++ resolved
@@ -23,11 +23,7 @@
     let dir = config.get_epoch_dir(epochid);
     fs::create_dir_all(dir).unwrap();
 
-<<<<<<< HEAD
     epoch_write_pack(config, packref, &None, epochid, index.offsets).unwrap();
-=======
-    epoch_write_pack(config, packref, epochid, index.offsets).unwrap();
->>>>>>> f9496af8
     // TODO: need to put new entry to storage, but storage is not present here =(
 
     let mut tmpfile = TmpFile::create(config.get_epoch_dir(epochid)).unwrap();
@@ -84,11 +80,7 @@
 
     let offsets_len = index.offsets.len();
     let offsets = index.offsets.clone();
-<<<<<<< HEAD
     epoch_write_pack(&storage.config, packref, &last_block, epochid, offsets).unwrap();
-=======
-    epoch_write_pack(&storage.config, packref, epochid, offsets).unwrap();
->>>>>>> f9496af8
     storage.add_pack_to_index(epochid, offsets_len as serialize::Size);
 
     // write the chain state at the end of the epoch
@@ -104,25 +96,19 @@
 fn epoch_write_pack(
     storage_cfg: &StorageConfig,
     packref: &PackHash,
-<<<<<<< HEAD
     chainstate: &Option<HeaderHash>,
-=======
->>>>>>> f9496af8
     epochid: EpochId,
     offsets: Vec<serialize::Offset>,
 ) -> Result<()> {
     let mut file = tmpfile::TmpFile::create(storage_cfg.get_epoch_dir(epochid)).unwrap();
     // Write fixed size packref hash
     file.write_all(packref)?;
-<<<<<<< HEAD
     // Write chain-state reference
     let chain_state_bytes = chainstate
         .clone()
         .map(|hh| header_to_blockhash(&hh))
         .unwrap_or([0u8; hash::HASH_SIZE]);
     file.write_all(&chain_state_bytes)?;
-=======
->>>>>>> f9496af8
     // Write fixed size number of offset elements
     let mut sz_buf = [0u8; serialize::SIZE_SIZE];
     serialize::write_size(&mut sz_buf[..], offsets.len() as u32);
@@ -136,7 +122,6 @@
 
 pub fn epoch_read_pack(config: &StorageConfig, epochid: EpochId) -> Result<PackHash> {
     let mut ph = [0u8; super::HASH_SIZE];
-<<<<<<< HEAD
     read_bytes_at_offset(config, epochid, 0, &mut ph)?;
     Ok(ph)
 }
@@ -165,11 +150,25 @@
         + block_index as u64 * serialize::OFF_SIZE as u64;
     let pack_filepath = config.get_epoch_pack_filepath(epochid);
     let mut file = fs::File::open(&pack_filepath)?;
-=======
-    let pack_filepath = config.get_epoch_pack_filepath(epochid);
-    let mut file = fs::File::open(&pack_filepath)?;
+    let mut ph = [0u8; super::HASH_SIZE];
     file.read_exact(&mut ph)?;
-    Ok(ph)
+    let offset = indexfile::file_read_offset_at(&file, offset_offset);
+    Ok((ph, offset))
+}
+
+fn read_bytes_at_offset(
+    config: &StorageConfig,
+    epochid: EpochId,
+    offset: u64,
+    buf: &mut [u8],
+) -> Result<()> {
+    let pack_filepath = config.get_epoch_pack_filepath(epochid);
+    let mut file = fs::File::open(&pack_filepath)?;
+    if offset > 0 {
+        file.seek(SeekFrom::Start(offset)).unwrap();
+    }
+    file.read_exact(buf)?;
+    Ok(())
 }
 
 pub fn epoch_read_size(config: &StorageConfig, epochid: EpochId) -> Result<serialize::Size> {
@@ -191,29 +190,10 @@
         + block_index as u64 * serialize::OFF_SIZE as u64;
     let pack_filepath = config.get_epoch_pack_filepath(epochid);
     let mut file = fs::File::open(&pack_filepath)?;
->>>>>>> f9496af8
     let mut ph = [0u8; super::HASH_SIZE];
     file.read_exact(&mut ph)?;
     let offset = indexfile::file_read_offset_at(&file, offset_offset);
     Ok((ph, offset))
-<<<<<<< HEAD
-}
-
-fn read_bytes_at_offset(
-    config: &StorageConfig,
-    epochid: EpochId,
-    offset: u64,
-    buf: &mut [u8],
-) -> Result<()> {
-    let pack_filepath = config.get_epoch_pack_filepath(epochid);
-    let mut file = fs::File::open(&pack_filepath)?;
-    if offset > 0 {
-        file.seek(SeekFrom::Start(offset)).unwrap();
-    }
-    file.read_exact(buf)?;
-    Ok(())
-=======
->>>>>>> f9496af8
 }
 
 pub fn epoch_open_packref(config: &StorageConfig, epochid: EpochId) -> Result<reffile::Reader> {
